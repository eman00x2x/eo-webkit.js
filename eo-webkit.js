/*!
<<<<<<< HEAD
 * eo-webkit.js 2.0.0
=======
 * eo-webkit.js 1.2.1
>>>>>>> 6a7e31c7
 * Copyright (c) 2025 Eman Olivas
 * eo-webkit.js may be freely distributed under the MIT license.
*/

/* global define */
/* global module */
/* global exports */

/* eo-webkit.js */

; (function (factory) {
	if (typeof define === 'function' && define.amd) {
		define([], factory);
	} else if (typeof exports === 'object') {
		module.exports = factory();
	} else {
		window.eo = factory();
	}
})(function () {

	'use strict';

	let document = window.document;
	const version = 'v2.0.0';

	const CSRFToken = (() => {
<<<<<<< HEAD
		const token = document.querySelector('meta[name="csrf_token"]')?.content;
		
		if (!token) {
			console.error('CSRF Token not found in meta tags! <meta name="csrf_token" content="{{ csrf_token() }}">');
=======
		const token = document.querySelector('meta[name="csrf-token"]')?.content;
		
		if (!token) {
			console.error('CSRF Token not found in meta tags! <meta name="csrf-token" content="{{ csrf_token() }}">');
>>>>>>> 6a7e31c7
			return false;
		}

		return token;
	})();

	/**
	 * Sanitizes a given string by escaping HTML special characters.
	 * Uses the browser's built-in option element to convert the string.
	 * 
	 * @param {string} str - The string to be sanitized.
	 * @returns {string} - The sanitized string with HTML special characters escaped.
	 */
	const _sanitize = str => new Option(str).innerHTML;

	/**
	 * Calculates the absolute difference between two dates in days.
	 *
	 * The function takes two arguments, `date` and `otherDate`, and returns the number
	 * of days between them. The result is always positive, regardless of the order of
	 * the arguments.
	 *
	 * @param {Date} date
	 * @param {Date} otherDate
	 * @returns {number} The absolute difference in days between the two dates.
	 */
	const diffDays = (date, otherDate) => Math.ceil(Math.abs(date - otherDate) / (1000 * 60 * 60 * 24));
	
	/**
	 * Removes all elements from the given array that are either empty strings, null, false, undefined, or booleans.
	 * @param {array} arr - The array to be filtered.
	 * @returns {array} The filtered array.
	 */
	const removeFalseArray = (arr) => arr.filter(item => item !== '' && item !== null && item !== false && item !== undefined && typeof item !== 'boolean');
	
	/**
	 * Removes all duplicate elements from the given array.
	 * @param {array} arr - The array to be filtered.
	 * @returns {array} The filtered array.
	 */
	const removeDuplicatesArray = (arr) => [...new Set(arr)];

	/**
	 * Retrieves the value of a cookie by its key.
	 *
	 * This function searches the document's cookies for a key-value pair that matches
	 * the given key. If found, it returns the value associated with the key. If no
	 * matching key is found, it returns an empty string.
	 *
	 * @param {string} key - The name of the cookie to retrieve.
	 * @returns {string} The value of the cookie, or an empty string if the key is not found.
	 */
	const getCookie = (key) => {
		return document.cookie
			.split(';')
			.map(cookie => cookie.trim())
			.find(cookie => cookie.startsWith(key + '='))
			?.split('=')[1] || '';
	};

	/**
	 * Sets a cookie with the given key and value, expiring in the specified number of days.
	 *
	 * The function takes three arguments: `key`, `value`, and `days`. The `key` is the name
	 * of the cookie, the `value` is the string value to be stored, and `days` is the number
	 * of days until the cookie expires. The cookie is set with the path set to '/', making
	 * it accessible to all pages on the current domain.
	 *
	 * @param {string} key - The name of the cookie.
	 * @param {string} value - The value to be stored in the cookie.
	 * @param {number} days - The number of days until the cookie expires.
	 */
	const setCookie = (key, value, days) => {
		const expires = new Date(Date.now() + days * 864e5).toUTCString();
		document.cookie = `${key}=${value}; expires=${expires}; path=/`;
	};

	/**
	 * Formats a given timestamp into a human-readable string.
	 *
	 * This function converts a timestamp into a string representation with varying
	 * formats based on the date's relation to the current date:
	 * - If the date is today, returns the time in 'HH:MM' format.
	 * - If the date is yesterday, returns "Yesterday at HH:MM".
	 * - If the date is within the current year, returns 'MMM DD, HH:MM'.
	 * - Otherwise, returns 'MMM DD, YYYY'.
	 *
	 * @param {number|string|Date} timestamp - The timestamp to format, which can be 
	 *                                         a number (seconds/milliseconds since epoch),
	 *                                         a string representation of a date, 
	 *                                         or a Date object.
	 * @returns {string} A formatted date string.
	 */
	const readableDate = (timestamp) => {
		const date =
			typeof timestamp === 'number' ? new Date(timestamp < 10000000000 ? timestamp * 1000 : timestamp) :
				typeof timestamp === 'string' || timestamp instanceof Date ? new Date(timestamp) :
					(() => { throw new Error('Invalid timestamp type. Expected number, string, or Date object.'); })();

		const now = new Date();
		const [isToday, isYesterday, isSameYear] = [
			date.toDateString() === now.toDateString(),
			date.toDateString() === new Date(now.setDate(now.getDate() - 1)).toDateString(),
			date.getFullYear() === now.getFullYear()
		];

		if (isToday) {
			return date.toLocaleTimeString('en-US', { hour: '2-digit', minute: '2-digit' });
		} else if (isYesterday) {
			return 'Yesterday at ' + date.toLocaleTimeString('en-US', { hour: '2-digit', minute: '2-digit' });
		} else if (isSameYear) {
			return date.toLocaleString('en-US', { month: 'short', day: 'numeric', hour: '2-digit', minute: '2-digit' });
		} else {
			return date.toLocaleString('en-US', { year: 'numeric', month: 'short', day: 'numeric' });
		}
	};

	/**
	 * Redirects the browser to a given URL.
	 *
	 * @param {string} url - The URL to redirect to
	 */
	const redirect = (url) => {
		alert.loader('Redirecting...');
		window.location = url;
	};

	/**
	 * Converts an epoch time (in seconds/milliseconds) to a localized string in the format:
	 * "Weekday, Month Day, Year, HH:MM AM/PM"
	 *
	 * @param {number} epoch - The epoch time, in seconds/milliseconds
	 * @returns {string} A localized string representation of the date and time
	 */
	const epochToTimeString = (epoch) => {
		const isMilliseconds = epoch > 10000000000;
		const date = new Date(isMilliseconds ? epoch : epoch * 1000);
		return date.toLocaleString('en-US', {
			weekday: 'long',
			year: 'numeric',
			month: 'long',
			day: 'numeric',
			hour: '2-digit',
			minute: '2-digit',
		});
	};

	/**
	 * Trims a given string to a maximum length, appending an ellipsis (...) if the string is longer than the maximum length.
	 *
	 * @param {string} stringValue - The string to trim
	 * @param {number} maximumLength - The maximum allowed length of the string
	 * @returns {string} The trimmed string
	 */
	const trim = (stringValue, maxLength) =>
		stringValue.length > maxLength ? `${stringValue.slice(0, maxLength - 3)}...` : stringValue;

	/**
	 * Converts a given number of bytes to a human-readable string,
	 * appending the appropriate unit (Bytes, KB, MB, etc.).
	 *
	 * @param {number} bytes - The number of bytes to convert
	 * @param {number} [decimalPlaces=2] - The number of decimal places to include
	 * @returns {string} A human-readable string representation of the given number of bytes
	 */
	const formatFileSize = (bytes, decimalPlaces = 0) => {
		if (bytes === 0) return '0 Bytes';

		const sizes = ['Bytes', 'KB', 'MB', 'GB', 'TB', 'PB', 'EB', 'ZB', 'YB'];
		const i = Math.floor(Math.log2(bytes) / Math.log2(1000));
		const size = (bytes / Math.pow(1000, i)).toFixed(decimalPlaces);

		return `${size}${sizes[i]}`;
	};

	/**
	 * Generates a random UUID (Universally Unique Identifier) version 4.
	 *
	 * This function uses the Web Cryptography API to generate a random UUID.
	 * The UUID is in the standard format of xxxxxxxx-xxxx-xxxx-xxxx-xxxxxxxxxxxx.
	 *
	 * @returns {string} A randomly generated UUID version 4
	 */
	const uuidv4 = () => {
		return '00000000-0000-4000-8000-000000000000'.replace(/[018]/g, c =>
			(c ^ crypto.getRandomValues(new Uint8Array(1))[0] & 15 >> c / 4).toString(16)
		);
	};

	/**
	 * Generates a random alphanumeric string of the specified length.
	 *
	 * This function uses the Web Cryptography API to generate cryptographically
	 * secure random values, which are then used to select characters from a
	 * set of uppercase and lowercase letters and digits.
	 *
	 * @param {number} length - The length of the random alphanumeric string to generate
	 * @returns {string} A random alphanumeric string of the specified length
	 */
	const getRandomChar = (length) => {
		const characters = 'ABCDEFGHIJKLMNOPQRSTUVWXYZabcdefghijklmnopqrstuvwxyz0123456789';
		const charactersLength = characters.length;
		let result = '';
		const randomValues = new Uint8Array(length);

		window.crypto.getRandomValues(randomValues);

		for (let i = 0; i < length; i++) {
			const randomIndex = randomValues[i] % charactersLength;
			result += characters.charAt(randomIndex);
		}

		return result;
	};

	/**
	 * Generates a random number between the given start and end.
	 *
	 * The end number is inclusive, so the function will return a number that is
	 * greater than or equal to start, and less than or equal to end.
	 *
	 * @param {number} start - The lowest number to generate
	 * @param {number} end - The highest number to generate
	 * @returns {number} A randomly generated number between start and end
	 */
	const getRandomNum = (start, end) => {
		if (start > end) throw new Error('Start must be ≤ End');
		return start + Math.floor(Math.random() * (end - start + 1));
	};


	/**
	 * Formats large numbers into a more readable currency notation
	 *
	 * The function will return a string that represents the given number in a
	 * human-readable format. The format will be one of the following:
	 *
	 * - Billions: 1,234,567,890,000 -> 1.23B
	 * - Millions: 1,234,567 -> 1.23M
	 * - Thousands: 1,234 -> 1.23K
	 * - Default: 1234 -> 1234
	 *
	 * @param {number} amount - The number to convert to a human-readable format
	 * @returns {string} A human-readable string representation of the given number
	 */
	const formatCurrency = (amount) => {
		const num = Math.abs(Number(amount));
		const suffixes = ['', 'K', 'M', 'B', 'T', 'Qd', 'Qn', 'Sx', 'Sp', 'Oc', 'Nn', 'Dc', 'Ud', 'Dd', 'Td', 'Qdd', 'Qnd', 'Sxd', 'Spd', 'Od', 'Nd', 'V'];
		const factor = [
			1, 1e3, 1e6, 1e9, 1e12, 1e15, 1e18, 1e21, 1e24, 1e27, 1e30, 1e33,
			1e36, 1e39, 1e42, 1e45, 1e48, 1e51, 1e54, 1e57, 1e60, 1e63, 1e100
		];

		for (let i = factor.length - 1; i >= 0; i--) {
			if (num >= factor[i]) {
				return (num / factor[i]).toFixed(num % factor[i] === 0 ? 0 : 2) + suffixes[i];
			}
		}

		return num.toString();
	};

	const retry = async function (fn, options = {}) {
		const {
			maxAttempts = 3,
			delay = 500,
			backoff = true,
			onRetry = () => {}
		} = options;

		let attempt = 0;
		while (attempt < maxAttempts) {
			try {
				return await fn();
			} catch (err) {
				attempt++;
				if (attempt >= maxAttempts) throw err;

				onRetry(err, attempt);
				await new Promise(res => setTimeout(res, backoff ? delay * attempt : delay));
			}
		}
	};

	/**
	 * Serializes a given input into a plain JavaScript object.
	 *
	 * This function accepts either a native FormData object, an array of objects
	 * with 'name' and 'value' properties, or a regular object. It processes the input
	 * to produce a plain JavaScript object with key-value pairs.
	 *
	 * - If the input is a FormData object, it converts the entries to an object.
	 * - If the input is an array, it reduces the array to an object using the 'name'
	 *   and 'value' properties of each item.
	 * - If the input is already a regular object, it is returned as is.
	 *
	 * @param {FormData|Array|object} formData - The input to serialize
	 * @returns {object} A plain JavaScript object containing the serialized data
	 */
	const serializeFormData = (formData) => {
		if (formData instanceof FormData) {
			return Object.fromEntries(formData.entries());
		} else if (Array.isArray(formData) && formData.every(item => typeof item === 'object' && item !== null && 'name' in item && 'value' in item)) {
			return formData.reduce((acc, item) => {
				acc[item.name] = item.value;
				return acc;
			}, {});
		} else if (typeof formData === 'object' && formData !== null) {
			return Object.keys(formData).reduce((acc, key) => {
				acc[key] = formData[key];
				return acc;
			}, {});
		}

		return formData;
	};

	/**
	 * Returns a YouTube video object given a YouTube video URL.
	 *
	 * The returned object contains the YouTube video ID, thumbnail URLs, video URL, and embed URL.
	 *
	 * The supported YouTube URL formats are:
	 * - http://www.youtube.com/watch?v=VIDEO_ID
	 * - http://www.youtube.com/watch?v=VIDEO_ID&feature=player_embedded
	 * - http://www.youtube.com/watch?v=VIDEO_ID&feature=feedrec_grec_index
	 * - http://www.youtube.com/user/USER_NAME#p/a/u/1/VIDEO_ID
	 * - http://www.youtube.com/v/VIDEO_ID?fs=1&hl=en_US&rel=0
	 * - http://www.youtube.com/watch?v=VIDEO_ID#t=0m10s
	 * - http://www.youtube.com/embed/VIDEO_ID?rel=0
	 * - http://youtu.be/VIDEO_ID
	 *
	 * If the given URL is not a supported YouTube URL format, an alert is shown with an error message.
	 *
	 * @param {string} url - The YouTube video URL to parse
	 * @returns {object} The parsed YouTube video object, or an error alert if the given URL is invalid
	 */
	const getYoutubeVideoData = (url) => {
		const urlRegex = /^.*((youtu.be\/)|(v\/)|(\/u\/\w\/)|(embed\/)|(watch\?))\??v?=?([^#&?]*).*/;
		const match = url.match(urlRegex);
		const id = match && match[7].length === 11 ? match[7] : null;

		if (id) {
			return {
				id,
				thumbnail: {
					default: `http://img.youtube.com/vi/${id}/default.jpg`,
					hq: `http://img.youtube.com/vi/${id}/hqdefault.jpg`,
					mq: `http://img.youtube.com/vi/${id}/mqdefault.jpg`,
					sd: `http://img.youtube.com/vi/${id}/sddefault.jpg`,
					maxres: `http://img.youtube.com/vi/${id}/maxresdefault.jpg`,
				},
				url: `https://www.youtube.com/watch?v=${id}`,
				embed: `https://www.youtube.com/embed/${id}`
			};
		}

		alert.error('Invalid YouTube URL');
	};

	/**
	 * Creates an HTML element with a specified tag name, attributes, and children.
	 *
	 * The function performs type checking and sanitization on the inputs to ensure
	 * safe and valid element creation. The tag name is sanitized, and attributes
	 * are set securely. Children can be strings or DOM nodes and are appended
	 * to the created element after sanitization.
	 *
	 * @param {string} tag - The HTML tag name for the element to be created.
	 * @param {object} [attributes={}] - An object representing key-value pairs of attributes for the element.
	 * @param {Array} [children=[]] - An array of children to append to the created element. Children can be strings or DOM nodes.
	 * @returns {HTMLElement} The created and configured HTML element.
	 * @throws {Error} If the tag is not a valid string, attributes is not an object, or children is not an array.
	 */
	const createElements = (tag, attributes = {}, children = []) => {
		if (typeof tag !== 'string' || !tag.trim()) throw new Error('Invalid tag name');
		if (typeof attributes !== 'object' || attributes === null) throw new Error('Attributes must be an object');
		if (!Array.isArray(children)) throw new Error('Children must be an array');

		const element = document.createElement(_sanitize(tag));
		Object.entries(attributes).forEach(([key, value]) => element.setAttribute(_sanitize(key), _sanitize(String(value))));
		children.forEach(child => {
			element.appendChild(typeof child === 'string' ? document.createTextNode(_sanitize(child)) : child);
		});

		return element;
	};

	const createHiddenInput = (name, value, id = null) => {
		if (typeof name !== 'string' || !name.trim()) throw new Error('Invalid name');
		if (typeof value !== 'string') throw new Error('Invalid value');

		return createElements('input', {
			type: 'hidden',
			name: _sanitize(name),
			value: _sanitize(value),
			id: id ? _sanitize(id) : null,
		});
	};

	/**
	 * Move the innerHTML of the element matching fromSelector to the element matching toSelector.
	 *
	 * @param {string} fromSelector - The CSS selector for the element to move the content from.
	 * @param {string} toSelector - The CSS selector for the element to move the content to.
	 */
	const moveHtmlElement = (fromSelector, toSelector) => {
		const fromElement = document.querySelector(_sanitize(fromSelector));
		const toElement = document.querySelector(_sanitize(toSelector));

		if (!fromElement || !toElement) {
			console.error('Element not found');
			return;
		}

		toElement.innerHTML = fromElement.innerHTML;
		fromElement.innerHTML = '';
	};

	/**
	 * Makes a POST request to the given URL with the given data.
	 * This function automatically sets the X-Requested-With header to 'XMLHttpRequest' and handles JSON responses.
	 * The beforeSend callback is called before the request is sent.
	 *
	 * If the request returns a JSON response, the onSuccess callback is called with the parsed JSON.
	 * If the request returns an HTML or text response, the onSuccess callback is called with the response text.
	 *
	 * If the request fails, the onError callback is called with the error message and the actual error object.
	 *
	 * The onComplete callback is called after the request has completed, regardless of success or failure.
	 *
	 * @param {string} url - The URL to make the request to
	 * @param {(Array<{name: string, value: string}> | FormData | object | string)} data - The data to send in the request body
	 * @param {object} [options] - Options for the request
	 * @param {function} [options.onBeforeSend] - Called before the request is sent
	 * @param {function} [options.onSuccess] - Called when the request returns a JSON response
	 * @param {function} [options.onError] - Called when the request fails
	 * @param {function} [options.onComplete] - Called after the request has completed
	 * @param {boolean} [options.processData=true] - Whether to process the data before sending it
	 * @param {string} [options.contentType='application/x-www-form-urlencoded; charset=UTF-8'] - The content type of the request
	 */
	const post = (url, data, {
		onBeforeSend,
		onSuccess,
		onError,
		onComplete,
		contentType = 'application/x-www-form-urlencoded; charset=UTF-8'
	} = {}) => {

		if (onBeforeSend?.() === false) return;

		let headers = {
			'X-Requested-With': 'XMLHttpRequest',
			'X-CSRF-TOKEN': CSRFToken
		};

		let body = data;

		if (data instanceof FormData) {
			body = data;
		} else if (contentType.includes('application/json')) {
			body = JSON.stringify(serializeFormData(data));
			headers['Content-Type'] = contentType;
		} else {
			headers['Content-Type'] = contentType;
			body = serializeFormData(data);
			body = Object.keys(body).map(key => {
				const value = body[key];
				if (Array.isArray(value)) {
					return value.map(item => `${encodeURIComponent(key + '[]')}=${encodeURIComponent(item)}`).join('&');
				} else {
					return `${encodeURIComponent(key)}=${encodeURIComponent(value)}`;
				}
			}).join('&');
		}
		

		fetch(url, {
			method: 'POST',
			headers,
			body,
			credentials: 'same-origin',
		})
			.then(async response => {
				return response.text().then(text => {
					try {
						return { data: JSON.parse(text), response };
					} catch  {
						return { data: text, response };
					}
				});
			})
			.then(({ data, response }) => {
				if (!response.ok) {
					const status = response.status;
					const message = data?.message || `Request failed with status ${status}`;
					const errors = data?.errors || data;

					onError?.(message, errors, status);
					return;
				}
				
				// Validate the content for potential fatal errors
				if (typeof data === 'string' && (data.includes('Fatal error') || data.includes('ErrorException'))) {
					throw new Error('Server encountered a fatal error: ' + data);
				}

				onSuccess?.(data);
			})
			.catch(error => {
			})
			.finally(onComplete);
	};

	/**
	 * Sends an asynchronous GET request to the specified URL with optional data.
	 *
	 * If `data` is a function, it is treated as the `success` callback, and `dataType` is optional.
	 * If `data` is an object, it is converted to URL search parameters and appended to the URL.
	 *
	 * The function attempts to parse JSON responses if the `dataType` is 'json' or the response
	 * Content-Type includes 'application/json'. Otherwise, it returns the response text.
	 *
	 * The `success` callback is invoked with the parsed result when the request is successful.
	 *
	 * If the request fails, the error is logged to the console and re-thrown.
	 *
	 * @param {string} url - The URL to send the GET request to.
	 * @param {object|function} data - Optional data to be sent as query parameters, or the success callback function.
	 * @param {function} success - The callback function invoked with the response data on success.
	 * @param {string} dataType - The type of data expected in the response ('json' or others).
	 * @throws Will log an error to the console and re-throw if the request fails.
	 */
	const get = async (url, data, success, dataType, options = {}) => {
		if (typeof data === 'function') [success, dataType, options, data] = [data, success, options, undefined];

		if (data && typeof data === 'object' && Object.keys(data).length > 0) {
			const params = new URLSearchParams(data).toString();
			if (params) url += (url.includes('?') ? '&' : '?') + params;
		}

<<<<<<< HEAD
		const defaultHeaders = {
			'Accept': dataType === 'json' ? 'application/json' :
				dataType === 'blob' ? 'image/png' : 'text/html',
			'X-Requested-With': 'XMLHttpRequest'
		};

		try {
			const response = await fetch(url, {
				method: 'GET',
				headers: { ...defaultHeaders, ...(options.headers || {}) }
			});
			
			const contentType = response.headers.get('Content-Type') || '';
			const isJson = dataType === 'json' || contentType.includes('application/json');
			const isBlob = dataType === 'blob' || contentType.includes('image/') || contentType.includes('application/octet-stream');
			
			let result;
			if (response.status === 204) {
				// No Content
				result = null;
			} else if (isBlob) {
            	result = await response.blob();
        	} else if (isJson) {
				const text = await response.text();
				result = text ? JSON.parse(text) : null;
			} else {
				result = await response.text();
			}
=======
		try {
			const response = await fetch(url);
			const contentType = response.headers.get('Content-Type') || '';
			const isJson = dataType === 'json' || contentType.includes('application/json');
			const result = isJson ? await response.json() : await response.text();
>>>>>>> 6a7e31c7
			
			if (!response.ok) {
				success?.(result, response);
           		return { success: false, status: response.status, data: result };
			}
			
			success?.(result, response);
			return { success: true, status: response.status, data: result };
			
		} catch (error) {
			console.error('Fetch Error:', error);
			return { success: false, status: 0, data: null, error };
		}
	};

	/**
	 * Gets the user client information from local storage or fetches it from IPInfo and determines the browser.
	 * @returns {object} The client information, with the following properties:
	 * - `userAgent`: The user agent string
	 * - `geo`: The geo information from IPInfo
	 * - `browser`: The browser name
	 */
	const userClient = (() => {
		const clientInfo = JSON.parse(localStorage.getItem('EOclient')) || {
			userAgent: navigator.userAgent,
			geo: null,
			browser: null
		};

		/**
		 * Asynchronously retrieves the user's geographical information from the IPInfo service.
		 * Updates the clientInfo object with the retrieved geo data and stores it in local storage.
		 * In case of an error during the fetch process, logs an error message to the console.
		 * @private
		 * @throws Will log an error to the console if the request fails.
		 */
		const _getGeoInfo = async () => {
			try {
				const geo = await get('https://ipinfo.io/json');
				clientInfo.geo = geo.data;
				
				localStorage.setItem('EOclient', JSON.stringify(clientInfo));
			} catch (error) {
				console.error('Error getting geo info:', error);
			}
		};

		/**
		 * Detects the browser name from the user agent string.
		 * Tries to match the user agent string against the given browsers.
		 * If a match is found, the corresponding browser name is assigned to the clientInfo object.
		 * If no match is found, assigns 'Unknown Browser' to the clientInfo object.
		 * @private
		 * @returns {void}
		 */
		const _detectBrowser = () => {
			const browsers = {
				'Opera|Opr': 'Opera',
				'Edg': 'Microsoft Edge',
				'EdgA': 'Microsoft Edge (Chromium)',
				'MSIE|Trident': 'Microsoft IE',
				'Chrome': 'Google Chrome',
				'Safari': 'Apple Safari',
				'Firefox': 'Mozilla Firefox'
			};

			clientInfo.browser = Object.entries(browsers).find(([key]) =>
				new RegExp(key).test(navigator.userAgent)
			)?.[1] || 'Unknown Browser';
		};

		if (!localStorage.getItem('EOclient')) {
			_getGeoInfo();
			_detectBrowser();
		}

		return clientInfo;
	})();

	const video = (() => {
		/**
		 * Resets the form and shows an error message to the user when the response from the server
		 * is invalid (e.g. the video URL is not valid or the video is already added).
		 * @param {HTMLInputElement} input - The input element to add the is-invalid class to.
		 * @param {HTMLSpanElement} btnSpinner - The spinner button element to hide.
		 * @param {HTMLSpanElement} btnText - The text button element to show.
		 */
		const _resetForm = (input, btnSpinner, btnText) => {
			btnSpinner.classList.add('d-none');
			btnText.classList.remove('d-none');
			input.disabled = false;
		};

		/**
		 * Resets the form and shows an error message to the user when the response from the server
		 * is invalid (e.g. the video URL is not valid or the video is already added).
		 * @param {HTMLInputElement} input - The input element to add the is-invalid class to.
		 * @param {HTMLSpanElement} btnSpinner - The spinner element to hide.
		 * @param {HTMLSpanElement} btnText - The text element to show.
		 * @param {string} message - The error message to show to the user.
		 */
		const _invalidResponse = (input, btnSpinner, btnText, message) => {
			input.classList.add('is-invalid');
			_resetForm(input, btnSpinner, btnText);
			alert.error(message);
		};

		/**
		 * Handles the click event of the add video button and adds the video to the
		 * video list container if the YouTube URL is valid and the video is not already
		 * added.
		 * @private
		 */
		const _handleVideoAdd = (onBeforeSend, onSuccess) => {
			document.addEventListener('click', (event) => {

				const btn = event.target.closest('.btn-add-video');
				if (!btn) return;
				
				const input = document.querySelector('.youtubeUrl');
				if (!input) return;
				
				const btnSpinner = btn.querySelector('.spinner-border');
				const btnText = btn.querySelector('.btn-text');
				const videoUrl = input.value.trim();
				
				btnSpinner.classList.remove('d-none');
				btnText.classList.add('d-none');
				input.disabled = true;

				if (!videoUrl) return _invalidResponse(input, btnSpinner, btnText, 'YouTube URL is required!');
				
				const videoData = getYoutubeVideoData(videoUrl);

				const _handleBeforeSend = async () => {
					if (typeof onBeforeSend === "function") {
						const result = await onBeforeSend(videoData);
						if (result instanceof Promise) {
							return result.then((resolvedResult) => {
								if (resolvedResult === false) {
									_resetForm(input, btnSpinner, btnText);
									return false;
								}
								return true;
							});
						} else {
							// Handle synchronous return
							if (result === false) {
								_resetForm(input, btnSpinner, btnText);
								return false;
							}
						}
					}
					return true;
				};

				_handleBeforeSend().then((shouldProceed) => {
					if (!shouldProceed) return;
					
					if (!videoData || !videoData.id) return _invalidResponse(input, btnSpinner, btnText, videoData?.message || 'Invalid YouTube URL!');
					if (document.querySelector(`.${CSS.escape(videoData.id)}`)) return _invalidResponse(input, btnSpinner, btnText, 'Video already added!');
					
					const videoContainer = createElements('div', { class: videoData.id, 'data-id': videoData.id }, [
						createHiddenInput(`videos[${videoData.id}][id]`, videoData.id),
						createHiddenInput(`videos[${videoData.id}][url]`, videoData.url),
						createHiddenInput(`videos[${videoData.id}][embed]`, videoData.embed),
						...Object.entries(videoData.thumbnail || {}).map(([key, value]) => createHiddenInput(`videos[${videoData.id}][thumbnail][${key}]`, value)),
						createHiddenInput(`videos[${videoData.id}][created_at]`, Date.now().toString()),
						createElements('div', {
							class: 'position-relative p-2 cursor-pointer text-white',
							style: `width: 15rem; height: 9.5rem; background-size: cover; background-position: center; background-image: url(${videoData.thumbnail?.sd || ''});`
						}, [
							createElements('div', { class: 'position-absolute top-0 end-0 btn-delete-container p-2' }, [
								createElements('span', { class: 'btn btn-danger btn-sm btn-remove-video', 'data-id': videoData.id }, [ document.createTextNode('X') ])
							]),
							createElements('div', {
								class: 'btn-playback position-absolute top-50 start-50 translate-middle text-center',
								'data-id': videoData.id,
								'data-url': videoData.url,
								'data-embed': videoData.embed,
							}, [
								createElements('i', { class: 'ti ti-brand-youtube fs-48' })
							])
						])
					]);

					document.querySelector('.video-list-container')?.prepend(videoContainer);
					input.value = '';
					input.classList.remove('is-invalid');
					onSuccess?.(videoData);
					_resetForm(input, btnSpinner, btnText);
				});

			});
		};

		/**
		 * Handles video playback by listening for clicks on the video thumbnails and
		 * opening a modal with the video player.
		 *
		 * @private
		 * @function
		 */
		const _handleVideoPlayback = (onPlayBack) => {
			document.addEventListener('click', (event) => {
				const btn = event.target.closest('.btn-playback');
				if (!btn) return;

				modal.create({
					id: btn.dataset.id,
					size: 'fullscreen',
					callback: () => createElements('div', { class: 'row justify-content-center' }, [
						createElements('div', { class: 'col-xl-8 col-lg-8 col-md-8 col-sm-12 col-12' }, [
							createElements('iframe', {
								class: 'w-100', height: '560', src: btn.dataset.embed,
								title: 'YouTube video player', frameborder: '0',
								allow: 'accelerometer; autoplay; clipboard-write; encrypted-media; gyroscope; picture-in-picture;',
								referrerpolicy: 'strict-origin-when-cross-origin', allowfullscreen: ''
							}),
							createElements('div', { class: 'text-center' }, [
								createElements('span', { class: 'btn mt-3', 'data-bs-dismiss': 'modal' }, [
									createElements('i', { class: 'ti ti-x me-1' }),
									document.createTextNode(' Close')
								])
							])
						])
					]),
					status: 'info',
					destroyable: true
				});

				document.getElementById(btn.dataset.id).querySelector('.modal-content').style.backgroundColor = 'rgba(0, 0, 0, 1)';
				onPlayBack?.({
					id: btn.dataset.id,
					url: btn.dataset.url,
					embed: btn.dataset.embed
				});
			});
		};

		/**
		 * Attaches a click event listener to the document to handle video deletion.
		 * 
		 * This function listens for clicks on elements with the class 'btn-remove-video'.
		 * When clicked, it removes the corresponding video element from the DOM using 
		 * the data-id attribute of the clicked button.
		 * 
		 * @private
		 */
		const _handleVideoDeletion = (onRemove) => {
			document.addEventListener('click', (event) => {
				const btn = event.target.closest('.btn-remove-video');
				if (btn) document.querySelector(`.${CSS.escape(btn.dataset.id)}`)?.remove();
				if (btn) onRemove?.(btn.dataset.id);
			});
		};

		/**
		 * Creates the video form element.
		 *
		 * @private
		 * @function
		 */
		const _createVideoForm = () => {
			const container = document.getElementById('videoInput');
			if (!container) return;

			container.appendChild(createElements('div', { class: 'd-flex gap-1' }, [
				createElements('div', { class: 'form-floating flex-fill' }, [
					createElements('input', {
						type: 'text', id: 'youtubeUrl', class: 'form-control youtubeUrl',
						placeholder: '', 'aria-label': 'YouTube URL', 'aria-describedby': 'basic-addon1'
					}),
					createElements('label', { for: 'youtubeUrl' }, [
						createElements('i', { class: 'ti ti-brand-youtube' }),
						document.createTextNode(' Paste YouTube URL')
					])
				]),
				createElements('span', { class: 'btn btn-primary btn-add-video' }, [
					createElements('span', { class: 'spinner-border spinner-border-sm d-none', role: 'status', 'aria-hidden': 'true' }),
					createElements('span', { class: 'btn-text fs-18' }, [
						createElements('i', { class: 'ti ti-plus me-1' }),
						document.createTextNode(' Add Video')
					])
				])
			]));
		};

		return {
			
			/**
			 * Initializes the video module by creating the form elements for inputting
			 * YouTube URLs and adding them to the page.
			 * @function
			 */
			init: ({ onBeforeSend, onSuccess, onRemove, onPlayback } = {}) => {
				_createVideoForm();
				_handleVideoAdd(onBeforeSend, onSuccess);
				_handleVideoPlayback(onPlayback);
				_handleVideoDeletion(onRemove);
			}
		};
	})();

	const alert = function () {
		/**
		 * Displays a message in the specified container element on the webpage.
		 *
		 * @param {string} message - The message to be displayed.
		 * @param {string} element - The CSS selector of the container where the message will be displayed.
		 *                           If the container does not exist, a new one will be created.
		 */
		const _display = (message, element) => {
			const messageContainer = document.querySelector(element);

			if (!messageContainer) {
				document.body.prepend(createElements('div', { class: 'response' }));
			}

			document.querySelector(element).innerHTML = message;
		};

		/**
		 * Creates and displays an alert message on the webpage.
		 * 
		 * @param {string} message - The message to be displayed in the alert.
		 * @param {string} [type='success'] - The type of alert, which determines its styling (e.g., 'success', 'danger').
		 * @param {string} [element='.response'] - The CSS selector of the container where the alert will be displayed.
		 */
		const _createAlert = (message, type = 'success', element = '.response') => {
			const alertIcons = {
				success: createElements('i', { class: 'ti ti-check' }),
				info: createElements('i', { class: 'ti ti-info-circle' }),
				warning: createElements('i', { class: 'ti ti-alert-triangle' }),
				danger: createElements('i', { class: 'ti ti-x' })
			};
			const alertClasses = `message alert alert-${type} alert-dismissible show`;
			const alertDiv = createElements('div', { class: alertClasses, role: 'alert' }, [
				createElements('div', { class: 'alert-icon float-start w-1', style: 'margin-top: 1px' }, [ alertIcons[type] ]),
				createElements('span', { class: `alert-description text-${type}` }, [document.createTextNode(message)]),
				createElements('button', {
					type: 'button', class: 'btn-close',
					'data-bs-dismiss': 'alert', 'aria-label': 'Close'
				})
			]);

			_display(alertDiv.outerHTML, element);
		};

		const success = (message, element = '.response') => _createAlert(message, 'success', element);
		const error = (message, element = '.response') => _createAlert(message, 'danger', element);

		/**
		 * Displays a processing loader with a message in the specified container element on the webpage.
		 *
		 * @param {string} [message='Processing, Please wait...'] - The message to be displayed with the loader.
		 * @param {string} [element='.response'] - The CSS selector of the container where the loader will be displayed.
		 */
		const loader = (message = 'Processing, Please wait...', element = '.response') => {
			const loaderDiv = createElements('div', { class: 'bg-white p-3 mt-3 rounded border' }, [
				createElements('div', { class: 'd-flex gap-3 align-items-center' }, [
					createElements('div', { class: 'loader' }),
					createElements('p', { class: 'mb-0' }, [document.createTextNode(message)])
				])
			]);

			_display(loaderDiv.outerHTML, element);
		};

		/**
		 * Creates and displays an alert message on the webpage.
		 * 
		 * @param {string} message - The message to be displayed in the alert.
		 * @param {string} type - The type of alert, which determines its styling (e.g., 'success', 'danger').
		 * @param {string} [element='.response'] - The CSS selector of the container where the alert will be displayed.
		 */
		const message = (message, type, element = '.response') => {
			_createAlert(message, type, element);
		};

		const destroy = (element) => {
			document.querySelector(element).innerHTML = '';
		}

		return {
			success,
			error,
			loader,
			message,
			destroy
		};
	}();

	const button = (() => {
		/**
		 * Sets the state of a set of buttons or clickable elements identified by the given selector.
		 * @param {string} selector - The CSS selector to identify the elements to modify.
		 * @param {boolean} disabled - Whether to disable the elements or not.
		 * @returns {undefined}
		 */
		const setState = (selector, disabled) => {
			document.querySelectorAll(selector).forEach(el => {
				Object.assign(el.style, {
					cursor: disabled ? 'wait' : '',
					pointerEvents: disabled ? 'none' : '',
					opacity: disabled ? 0.5 : '',
				});
				el.disabled = disabled;
			});
		};

		return {
			disable: (selector = '.btn') => setState(selector, true),
			enable: (selector = '.btn') => setState(selector, false)
		};
	})();

	/**
	 * Submits the given form id, handles validation, redirects, and callbacks
	 *
	 * @param {String} formId - the form id to submit
	 * @param {{ rules: Object, callback: Function, onBeforeSend: Function, redirectUrl: String  }} [options] - options for the submission
	 * @param {{ rules: Object }} [options.rules] - the rules object
	 * @param {Function} [options.callback] - the callback function to call on success
	 * @param {Function} [options.onBeforeSend] - the callback function to call before sending
	 * @param {String} [options.redirectUrl] - the url to redirect to on success
	 * @returns {JQueryPromise} - the promise returned by $.post
	 */
	const submitForm = (formId, { rules, callback, onBeforeSend, redirectUrl, onError, onComplete, redirectTimeout = 3000, alertContainerType = 'modal' } = {}) => {
		formId = formId.replace('#', '');
		const form = document.getElementById(formId);

		if (!form) {
			console.error(`Form with ID '${formId}' not found!`);
			return;
		}

		document.addEventListener('submit', (event) => {
			if (event.target.id === formId) event.preventDefault();
		});

		const formData = new FormData(form);
		CSRFToken ? formData.append('csrf_token', CSRFToken) : null;

		onBeforeSend?.(formData);

		const isAlert = alertContainerType === 'alert';

		return post(form.getAttribute('action'), formData, {
			onBeforeSend: () => {
				isAlert ? alert.loader() : modal.alert.loader();
				button.disable();

				if (typeof rules === 'object') {
					const validation = validator.validate(serializeFormData(formData), rules);
					if (!validation) {

						modal.alert.close();
						isAlert
							? alert.error(validator.getErrors().join(', '))
							: (() => {
								modal.alert.error('');

								const modalElement = document.querySelector('.response-modal .message-container');
								if (!modalElement) return;

								const list = createElements('ul', { class: '' }, 
									validator.getErrors().map(msg => createElements('li', {}, [msg]))
								);

								const container = createElements('div', { class: 'error-container' }, [list]);

								modalElement.appendChild(container);
							})(); 
						
						button.enable();
						return false;
					}
				}
			},
			onSuccess: (responseData) => {
				try {
					const response = typeof responseData === 'object' ? responseData : JSON.parse(responseData);
					isAlert
						? alert.message(response.message)
						: modal.alert.message(response.message);
					
					callback?.(serializeFormData(formData), response);
				} catch (e) {
					alert.destroy('.response');
					callback?.(serializeFormData(formData), responseData, e);
				}

				if (redirectUrl || (responseData && responseData.redirect)) {
					setTimeout(() => redirect(redirectUrl ?? responseData.redirect), redirectTimeout);
				}
			},
			onError: (message, rawResponse) => {
				if ((rawResponse && rawResponse.redirect)) {
					setTimeout(() => redirect(rawResponse.redirect), redirectTimeout);
				}

				isAlert
					? alert.error(message)
					: modal.alert.error(message);

				onError?.(message, rawResponse);
			},
			onComplete: () => {
				modal.alert.close();
				button.enable();
				onComplete?.();
			}
		});
	};

	const modal = (() => {
		/**
		 * Creates a modal element with a given id, size, content, status and destroyable flag.
		 * @param {string} id - The id of the modal element.
		 * @param {string} size - The size of the modal element. Can be "xs", "sm", "md", "lg", "xl", "fullscreen".
		 * @param {function} [callback] - A callback function to be called to generate the modal content.
		 * @param {boolean} [status=false] - Whether to add a modal status element to the modal element.
		 * @param {boolean} [destroyable=true] - Whether to add a modal destroyable class to the modal element.
		 */
		const create = ({ id, size, callback, status = false, destroyable = true, centered = false } = {}) => {
			const _modal = createElements('div', {
				class: `modal ${destroyable ? 'modal-destroyable' : ''}`,
				id,
				'aria-labelledby': 'modal',
				'aria-hidden': 'true'
			}, [
				createElements('div', { class: `modal-dialog modal-${size} ${centered ? 'modal-dialog-centered' : ''}` }, [
					createElements('div', { class: 'modal-content' }, [
						...(status ? [createElements('div', { class: `modal-status bg-${status}` })] : []),
						createElements('div', { class: 'modal-body' }, [
							createElements('span', {
								class: 'btn-close',
								'data-bs-dismiss': 'modal',
								'aria-label': 'Close'
							}),
							createElements('div', { class: 'response-modal' }, [
								..._parseCallback(callback)
							])
						])
					])
				])
			]);

			document.body.appendChild(_modal);
			new bootstrap.Modal(_modal, { keyboard: false }).show();
		};

		/**
		 * Parses the result of a callback function into an array of DOM elements.
		 * 
		 * @param {Function} callback - A callback function that returns either an HTML string or a DOM Element.
		 * @returns {Array} An array of DOM elements derived from the callback's return value.
		 *                  Returns an empty array if no callback is provided, or the result is not a string or Element.
		 */
		const _parseCallback = (callback) => {
			if (!callback) return [];
			const content = callback();
			if (typeof content === 'string') {
				const tempDiv = document.createElement('div');
				tempDiv.innerHTML = content;
				return [...tempDiv.childNodes];
			}
			return content instanceof Element ? [content] : [];
		};

		/**
		 * Handles the click event of the close button for the modal.
		 * 
		 * When the close button is clicked, the modal is closed using the
		 * Bootstrap Modal instance. If the modal is not found, nothing will
		 * happen.
		 */
		const _handleModalClose = () => {
			document.addEventListener('click', (event) => {
				const _modal = event.target.closest('.modal');
				if (event.target.classList.contains('btn-close') && _modal) {
					bootstrap.Modal.getInstance(_modal)?.hide();
				}
			});
		};

		/**
		 * Attaches an event listener to the document to listen for the 'hidden.bs.modal' event,
		 * which is triggered when a Bootstrap modal is fully hidden. If the modal has the class
		 * 'modal-destroyable', it will be removed from the DOM upon closure.
		 * This helps manage dynamic modal elements and prevents clutter in the DOM.
		 */
		const _destroyModalOnClose = () => {
			document.addEventListener('hidden.bs.modal', (event) => {
				const _modal = document.getElementById(event.target.id);
				if (_modal?.classList.contains('modal-destroyable')) _modal.remove();
			});
		};

		const alert = (() => {
			const _create = (element, status = 'info') => {
				create({
					id: 'modalAlertMessage',
					size: 'sm',
					status,
					centered: true,
					callback: () => element.outerHTML
				});
			};

			const success = (message) => {
				_create(createElements('div', { class: 'text-center py-2' }, [
					createElements('i', { class: 'ti ti-circle-check text-success', style: 'font-size: 80px' }, []),
					createElements('h3', { class: 'mt-2 mb-0' }, []),
					createElements('div', { class: 'message-container text-start' }, [message]),
				]), 'success');
			};

			const error = (message) => {
				_create(createElements('div', { class: 'text-center py-2' }, [
					createElements('i', { class: 'ti ti-alert-triangle text-danger', style: 'font-size: 50px' }, []),
					createElements('h3', { class: 'mt-2 mb-2' }, [document.createTextNode('Correct the following error(s):')]),
					createElements('div', { class: 'message-container text-start' }, [message]),
				]), 'danger');
			};

			const message = (message) => {
				_create(createElements('div', { class: 'text-center py-2' }, [
					createElements('i', { class: 'ti ti-alert-square-rounded text-info', style: 'font-size: 50px' }, []),
					createElements('h3', { class: 'mt-2 mb-0' }, [document.createTextNode('Information')]),
					createElements('div', { class: 'message-container text-start' }, [message]),
				]), 'info');
			};

			const loader = (message = 'Processing, Please wait...') => {
				_create(createElements('div', { class: 'p-3 mt-3 ' }, [
					createElements('div', { class: 'd-flex gap-3 align-items-center' }, [
						createElements('div', { class: 'loader' }),
						createElements('p', { class: 'mb-0' }, [message])
					])
				]), 'info');
			};

			const close = () => {
				const element = document.getElementById('modalAlertMessage');
				const modalInstance = bootstrap.Modal.getInstance(element);
				modalInstance?.hide();
			};

			return {
				loader,
				success,
				error,
				close,
				message
			};
		})();

		return {
			/**
			 * Initializes the modal after the page has finished loading.
			 * 
			 * This method is called when the page has finished loading and is responsible
			 * for attaching an event listener to the document to listen for the
			 * 'hidden.bs.modal' event, which is triggered when a Bootstrap modal is
			 * fully hidden. Additionally, this method will attach an event listener to
			 * the document to listen for the click event of the close button for the
			 * modal.
			 */
			_initBeforeLoad: () => {
				_destroyModalOnClose();
				_handleModalClose();
			},
			create,
			alert
		};
	})();

	const toast = (message, options = {}) => {
		const {
			type = 'info', // 'success', 'error', 'warning', 'info'
			duration = 3000,
			class: customClass = ''
		} = options;

		// Bootstrap contextual classes
		const _typeClass = {
			success: 'bg-success text-white',
			error: 'bg-danger text-white',
			warning: 'bg-warning text-dark',
			info: 'bg-primary text-white'
		}[type] || 'bg-secondary text-white';

		const _toastElement = createElements('div', {
			class: `toast align-items-center ${_typeClass} ${customClass}`,
			role: 'alert',
			'aria-live': 'assertive',
			'aria-atomic': 'true'
		}, [
			createElements('div', {
				class: 'd-flex'
			}, [
				createElements('div', {
					class: 'toast-body'
				}, [message]),
				createElements('button', {
					type: 'button',
					class: 'btn-close btn-close-white me-2 m-auto',
					'data-bs-dismiss': 'toast',
					'aria-label': 'Close'
				}, [])
			])
		]);

		// Create container if needed
		let _container = document.querySelector('.toast-container');
		if (!_container) {
			_container = createElements('div', {
				class: 'toast-container position-fixed bottom-0 end-0 p-3',
				style: 'z-index: 1080'
			}, []);
			document.body.appendChild(_container);
		}
		_container.appendChild(_toastElement);

		// Initialize and show toast
		const _bootstrapToast = new bootstrap.Toast(_toastElement, { delay: duration });
		_bootstrapToast.show();

		// Cleanup after duration
		setTimeout(() => {
			_toastElement.remove();
			if (_container.children.length === 0) _container.remove();
		}, duration + 200); // buffer for animation
	};

	const uploader = function () {
		let defaultUploadType = 'image';
		const defaultIcons = {
			image: 'https://static.vecteezy.com/system/resources/previews/020/213/738/non_2x/add-profile-picture-icon-upload-photo-of-social-media-user-vector.jpg',
			document: 'https://cdn-icons-png.flaticon.com/512/4208/4208479.png',
			docPreview: 'https://cdn-icons-png.flaticon.com/512/4208/4208479.png'
		};

		const setDefaultIcon = (type, value) => {
			if (type in defaultIcons) {
				defaultIcons[type] = value;
			}
		};

		/**
		 * Creates a new file uploader instance.
		 * 
		 * @param {string} [uploadSelector='.upload-container'] - The CSS selector of the container element where the uploader will be created.
		 * @param {string} url - The URL to which the files will be uploaded.
		 * @param {Object} [options={}] - Additional configuration options for the uploader.
		 * @param {string} [options.inputName='eoFileUpload'] - The name attribute for the file input.
		 * @param {string} [options.previewSelector='.uploaded-photo'] - The CSS selector for the preview container.
		 * @param {boolean} [options.disablePreview=false] - Whether to disable the preview functionality.
		 * @param {string} [options.uploadType='image'] - The type of upload, either "image" or "document".
		 * @param {string} [options.accept] - The MIME type of files to accept. Defaults to "image/*" or "application/pdf" based on the uploadType.
		 * @param {boolean} [options.multiple=true] - Whether to allow multiple file uploads.
		 * @param {Function} [options.onBeforeSend] - Callback function to be called before the upload request is sent.
		 * @param {Function} [options.onSuccess] - Callback function to be called when the upload is successful.
		 * @param {Function} [options.onError] - Callback function to be called when the upload fails.
		 * @param {Function} [options.onFileRemove] - Callback function to be called when a file is removed.
		 * @param {Function} [options.compressFile] - bolean to enable/disable file compression.
		 * @param {Function} [options.compression] - compression options { maxWidth: 1024, maxHeight: 1024, quality: 0.7 }.
		 * 
		 * @throws {Error} Throws an error if an invalid upload type is provided.
		 */
		const create = (uploadSelector = '.upload-container', url, options = {}) => {
			let {
				inputName = 'eoFileUpload', previewSelector = '.uploaded-photo',
				disablePreview = false, uploadType = 'image',
				accept = uploadType === 'document' ? 'application/pdf' : 'image/*',
				multiple = true, onBeforeSend, onSuccess, onError, onFileRemove, compressFile = false, compression = {}
			} = options;

			if (!['image', 'document'].includes(uploadType)) throw new Error('Invalid upload type.');

			defaultUploadType = uploadType;
			const inputId = '_' + getRandomChar(11);
			const newInputName = inputName === 'eoFileUpload' ? `${inputName}_${inputId}` : inputName;

			if (!multiple) { 
				previewSelector = previewSelector == '.uploaded-photo' ? uploadSelector : previewSelector;
				defaultIcons.image = document.querySelector(previewSelector).getAttribute('data-image') || defaultIcons.image;
			}

			_createUI(uploadSelector, previewSelector, newInputName, inputId, accept, multiple);
			_handleEvents(previewSelector, uploadType, multiple, newInputName, inputId, url, onBeforeSend, onSuccess, onError, disablePreview, onFileRemove, compressFile, compression);
		};

		/**
		 * Creates the UI elements for the file uploader.
		 * 
		 * @param {string} selector - The CSS selector of the container element to create the uploader in.
		 * @param {string} previewSelector - The CSS selector of the preview container element.
		 * @param {string} inputName - The input name.
		 * @param {string} inputId - The ID of the input element.
		 * @param {string} accept - The MIME type of the file to accept.
		 * @param {boolean} multiple - Whether to allow multiple files to be uploaded.
		 * @returns {void}
		 */
		const _createUI = (selector, previewSelector, inputName, inputId, accept, multiple) => {
			const container = document.querySelector(selector) || document.body.prepend(createElements('div', { class: 'upload-container' }));
			if (multiple) container.innerHTML = `<span class="btn btn-dark btn-eo-uploader-browse_${inputId}"><i class="ti ti-upload me-2"></i> Upload</span>`;

			document.body.prepend(createElements('form', {
				id: `uploadForm_${inputId}`, class: 'd-none', enctype: 'multipart/form-data'
			}, [createElements('input', { type: 'file', id: inputId, accept, name: multiple ? `${inputName}[]` : inputName, ...(multiple ? { multiple: true } : {}) })]));

			const appendUI = multiple
				? createElements('div', { class: 'multiple-preview d-flex flex-wrap gap-2' })
				: createElements('div', {
					id: 'photo-preview', class: `photo-preview position-relative btn-eo-uploader-browse_${inputId}`,
					style: `width: 13rem; height: 13rem; background-image: url(${defaultIcons[defaultUploadType]});`
				});
			
			document.querySelector(previewSelector).prepend(appendUI);
		};

		/**
		 * Creates a preview UI for a given file, rendering it as an image or document icon.
		 * 
		 * @param {boolean} multiple - Indicates if multiple file previews are supported.
		 * @param {File} file - The file object to be previewed.
		 * @returns {HTMLElement|string} - Returns a div element containing the file preview UI
		 *                                 if multiple is true, otherwise sets the background
		 *                                 image of an existing photo preview.
		 * 
		 * The function dynamically generates an HTML element to display a preview of the file. 
		 * For images, it creates a data URL using the File object and uses it as a background 
		 * image. For documents, it uses a default document icon. The preview UI includes a 
		 * remove button and a loading spinner. For single file previews, it directly sets the 
		 * background image of an existing photo preview element.
		 */
		const _createPreviewUI = (multiple, file) => {
			const bg = defaultUploadType === 'image' ? URL.createObjectURL(file) : defaultIcons.docPreview;
			const ext = (file.name.split('.')[1]).toLowerCase();

			return multiple ? createElements('div', {
				class: `file-container position-relative rounded border ${file.id}`, id: file.id,
				style: `width: 13rem; height: 13rem; background-size: cover; background-position: center; background-image: url(${bg}); opacity: 0.5; transition: opacity 0.3s ease-in-out;`,
			}, [
				createElements('span', { class: 'btn btn-danger btn-sm remove-btn position-absolute top-0 end-0 m-2', 'data-id': file.id, 'data-name': `${CSS.escape(file.id)}.${CSS.escape(ext)}`, 'data-container': `.${file.id}` }, ['X']),
				(defaultUploadType === 'document' ? createElements('span', { class: 'text-white position-absolute bottom-0 overflow-auto w-100 px-2 py-1 bg-dark text-nowrap small' }, [file.name.toString()]) : ''),
				createElements('div', { class: 'spinner-container d-flex justify-content-center align-items-center w-100 h-100' }, [
					createElements('div', { class: 'spinner-border text-white', style: 'width:50px; height:50px; --tblr-spinner-border-width: 5px !important;' })
				])
			]) : (document.querySelector('.photo-preview').style.backgroundImage = `url(${bg})`);
		};

		/**
		 * Creates hidden input fields for each property of a file and appends them to the appropriate container.
		 *
		 * @param {boolean} multiple - Indicates if multiple file previews are supported.
		 * @param {HTMLElement} fileContainer - The container element for file previews when multiple is true.
		 * @param {HTMLElement} previewContainer - The container element for single file preview or appending multiple file containers.
		 * @param {number} id - The unique identifier for the file.
		 * @param {File} file - The file object for which the hidden inputs are created.
		 *
		 * This function dynamically creates hidden input elements for each property of the file, including its size.
		 * It appends these inputs to the file container if multiple files are allowed; otherwise, to the preview container.
		 * The function also updates the remove button's dataset attributes and the container's id.
		 */
		const _createUploadHiddenInput = (multiple, fileContainer, previewContainer, id, file) => {
			const container = multiple ? fileContainer : previewContainer;
			const hiddenInputName = defaultUploadType === 'document' ? 'documents' : 'images';
			container.appendChild(createHiddenInput(`${hiddenInputName}[${id}][size]`, file.size.toString()));
			const ext = (file.name.split('.')[1]).toLowerCase();

			if (multiple) {
				const removeBtn = document.querySelector(`.${container.id} .remove-btn`);
				if (removeBtn) removeBtn.dataset.id = file.id; removeBtn.dataset.name = `${file.id}.${ext}`;
			}
			
			container.id = file.id;
			
			Object.entries(file).forEach(([key, value]) => {
				container.appendChild(createHiddenInput(`${hiddenInputName}[${id}][${key}]`, value?.toString() || ''));
			});
			if (multiple) previewContainer.appendChild(container);
		};

		/**
		 * Uploads an array of files sequentially. It loops through the array, awaiting the result of each upload attempt before moving on to the next.
		 * 
		 * @param {File[]} files - The array of files to be uploaded sequentially.
		 * @param {HTMLElement} previewContainer - The container element for the photo preview UI.
		 * @param {string} url - The URL to send the POST request to.
		 * @param {string} inputName - The input name.
		 * @param {boolean} multiple - Indicates if multiple file previews are supported.
		 * @param {Function} [onBeforeSend] - Callback function to be called before the upload request is sent.
		 * @param {Function} [onSuccess] - Callback function to be called when the upload is successful.
		 * @param {Function} [onError] - Callback function to be called when the upload fails.
		 * @returns {Promise<void>} - A promise that resolves when all the files have been uploaded.
		 */
		const _uploadFilesSequentially = async (files, previewContainer, url, inputName, multiple, onBeforeSend, onSuccess, onError) => {
			for (let file of files) await uploadFile(file, previewContainer, url, inputName, multiple, onBeforeSend, onSuccess, onError);
		};

		/**
		 * Uploads a single file to the given URL.
		 * 
		 * @param {File} file - The file to be uploaded.
		 * @param {HTMLElement} previewContainer - The container element for the photo preview UI.
		 * @param {string} url - The URL to send the POST request to.
		 * @param {string} inputName - The input name.
		 * @param {boolean} multiple - Indicates if multiple file previews are supported.
		 * @param {Function} [onBeforeSend] - Callback function to be called before the upload request is sent.
		 * @param {Function} [onSuccess] - Callback function to be called when the upload is successful.
		 * @param {Function} [onError] - Callback function to be called when the upload fails.
		 * @returns {Promise<void>} - A promise that resolves when the upload is complete.
		 */
		const uploadFile = (file, previewContainer, url, inputName, multiple, onBeforeSend, onSuccess, onError) => {
			return new Promise((resolve) => {
				const fileContainer = document.querySelector(multiple ? `.${CSS.escape(file.id)}` : '.photo-preview');
				const formData = new FormData();
				formData.append(multiple ? `${inputName}[]` : inputName, file);
<<<<<<< HEAD
				if (CSRFToken) formData.append('csrf_token', CSRFToken);
=======
				CSRFToken ? formData.append('csrf_token', CSRFToken) : null;
>>>>>>> 6a7e31c7

				post(url, formData, {
					contentType: null,
					beforeSend: () => onBeforeSend?.() === false ? false : null,
					onSuccess: (response) => {
						fileContainer.style.opacity = '1';
						document.querySelector(`#${CSS.escape(file.id)} .spinner-container`)?.remove();
						onSuccess?.(response, file, fileContainer);
						_createUploadHiddenInput(multiple, fileContainer, previewContainer, file.id, file);
						resolve();
					},
					onError: (error) => {
						onError?.(error, fileContainer);
						Object.assign(fileContainer.style, { opacity: '1', backgroundImage: '' });
						document.querySelector(`#${CSS.escape(file.id)} .spinner-container`)?.remove();

						fileContainer.appendChild(
							createElements('div', { }, [
								createElements('p', { class: 'p-2 text-danger' }, [error.toString()])
							])
						);
						resolve();
					}
				});
			});
		};

		/**
		 * Handles events for the uploader.
		 * 
		 * @param {string} previewSelector - The CSS selector for the container which contains the preview.
		 * @param {string} uploadType - The type of upload, either "image" or "document".
		 * @param {boolean} multiple - Whether multiple files can be uploaded.
		 * @param {string} newInputName - The new input name.
		 * @param {string} inputId - The id of the file input.
		 * @param {string} url - The url to post the file to.
		 * @param {function} onBeforeSend - A callback function which is called before sending the request.
		 *                                  Returning false will cancel the request.
		 * @param {function} onSuccess - A callback function which is called when the request is successful.
		 * @param {function} onError - A callback function which is called when the request fails.
		 * @param {boolean} disablePreview - Whether to disable the preview UI.
		 * @param {boolean} compressFile - enable or disable the file compression.
		 */
		const _handleEvents = (previewSelector, uploadType, multiple, newInputName, inputId, url, onBeforeSend, onSuccess, onError, disablePreview, onFileRemove, compressFile = false, compression = {}) => {
			document.addEventListener('click', (e) => {
				if (e.target.closest(`.btn-eo-uploader-browse_${inputId}`)) document.getElementById(inputId).click();
			});

			document.addEventListener('change', async (e) => {
				if (!e.target.matches(`#${inputId}`)) return;
				const previewContainer = document.querySelector(multiple ? `${previewSelector} .multiple-preview` : `${previewSelector} .photo-preview`);
				if (!previewContainer) return console.error(`Element '${previewSelector}' not found.`);
				
				button.disable();
				defaultUploadType = uploadType;
				let files = [...e.target.files];

				const compressedFiles = await Promise.all(files.map(async (file) => {
					file.id = '_' + getRandomChar(11);
					if (compressFile && uploadType === 'image') {
						try {
							const compressed = await compressImage(file, compression);
							compressed.id = file.id;
							return compressed;
						} catch (err) {
							console.warn('Compression failed:', err);
							return file;
						}
					}

					return file;
				}));

				compressedFiles.forEach(file => {
					disablePreview
						? null : multiple
							? previewContainer.prepend(_createPreviewUI(multiple, file)) : _createPreviewUI(multiple, file);
				});

				_uploadFilesSequentially(compressedFiles, previewContainer, url, newInputName, multiple, onBeforeSend, onSuccess, onError).then(() => button.enable());
				e.target.value = '';
			});

			document.addEventListener('click', (e) => {
				const removeBtn = e.target.closest(`${previewSelector} .remove-btn`);
				if (!removeBtn) return;

				const fileId = removeBtn.getAttribute('data-id');
				const fileElement = document.getElementById(fileId);
				
				onFileRemove?.(removeBtn);
				if (fileElement) fileElement.remove();
			});
		};

		return { create, setDefaultIcon };
	}();

	const compressImage = async (file, options = {}) => {
		if (!(file instanceof File) || !file.type.startsWith('image/')) throw new Error('Invalid image file');

		const {
			maxWidth = 1024,
			maxHeight = 1024,
			quality = 0.7,
			type = 'image/jpeg'
		} = options;

		const img = await new Promise((resolve, reject) => {
			const image = new Image();
			image.onload = () => resolve(image);
			image.onerror = reject;
			image.src = URL.createObjectURL(file);
		});

		const canvas = document.createElement('canvas');
		const ratio = Math.min(maxWidth / img.width, maxHeight / img.height, 1);
		canvas.width = img.width * ratio;
		canvas.height = img.height * ratio;

		const ctx = canvas.getContext('2d');
		ctx.drawImage(img, 0, 0, canvas.width, canvas.height);

		return new Promise((resolve) => {
			canvas.toBlob((blob) => {
				resolve(new File([blob], file.name, { type }));
			}, type, quality);
		});
	};


	const tinyMCE = function() {
		/**
		 * Initializes a TinyMCE editor in a given container.
		 * 
		 * @param {string} containerId - The id of the container which contains the textarea to be converted to a TinyMCE editor.
		 * @param {Object} options - An object of options to be passed to TinyMCE's init function. For more details, refer to the TinyMCE documentation.
		 * 
		 * The function creates a TinyMCE editor in the specified container. It uses a default set of options which can be overridden by the options argument.
		 * If the specified container is not found, it does nothing. If the TinyMCE script is not included in the head, it throws an error.
		 */
		const init = (containerId, options = {}) => {
			const textarea = document.querySelector(containerId);
			if (!textarea) return;

			if (typeof tinymce !== 'object') {
				throw new Error('TinyMCE script is not inlcuded in head.');
			}

			const defaultOptions = {
				selector: 'textarea' + containerId,
				height: 500,
				menubar: false,
				plugins: [
					'advlist lists link anchor',
					'media table paste code'
				],
				toolbar: '',
				content_css: [
					'https://fonts.googleapis.com/css?family=Lato:300,300i,400,400i'
				]
			};

			const mergedOptions = { ...defaultOptions, ...options };

			tinymce.remove();
			tinymce.init(mergedOptions);
		};

		return { init };

	}();

	const tomSelect = (() => {
		/**
		 * Initializes a TomSelect dropdown component in a specified container.
		 *
		 * @param {string} containerId - The CSS selector of the container element to initialize TomSelect in.
		 * @param {Object} [options={}] - Optional configuration object to customize TomSelect behavior.
		 * @throws {Error} If the TomSelect script is not included in the head.
		 *
		 * The function checks for the presence of the TomSelect library and initializes a dropdown
		 * component in the specified container using default options that can be overridden by the
		 * provided options argument. If the specified container is not found, the function does nothing.
		 */
		const init = (containerId, options = {}) => {
			if (!window.TomSelect) {
				throw new Error('TomSelect script is not included in head.');
			}

			const element = document.querySelector(containerId);
			if (!element) return;

			const defaultOptions = {
				copyClassesToDropdown: false,
				dropdownParent: 'body',
				controlInput: '<input>',
				render: {
					item: _renderOption,
					option: _renderOption,
				}
			};

			const mergedOptions = { ...defaultOptions, ...options };
			new TomSelect(element, mergedOptions);
		};

		/**
		 * A private function that defines how to render options in the dropdown.
		 * @param {Object} data - The object which contains the option data.
		 * @param {function} escape - A function which escapes the text of the option.
		 * @return {HTMLDivElement} A div element which contains the option.
		 */
		const _renderOption = (data, escape) => {
			return createElements('div', {}, [
				...(data.customProperties ? [
					createElements('span', { class: 'dropdown-item-indicator' }, [
						document.createTextNode(data.customProperties)
					])
				] : []),
				document.createTextNode(escape(data.text))
			]);
		};

		return { init };
	})();

	const googleChart = (() => {
		/**
		 * Creates a Google Chart in the specified container.
		 * 
		 * @param {Object} params - An object of parameters to create the chart.
		 * @param {string} params.containerId - The id of the container element to contain the chart.
		 * @param {function} params.data - A function which returns a populated google.visualization.DataTable.
		 * @param {Object} [params.options={}] - An object of options to customize the chart behavior.
		 * @param {string} params.packageType - The package type of the chart.
		 * @param {function} params.chartType - The constructor function of the chart type.
		 * @param {string} [params.apiKey=null] - The Google Maps API key.
		 * @return {boolean} True if the chart is created successfully, false otherwise.
		 * @throws {Error} If the container element is not found, or data is not set, or the chart type is not supported.
		 */
		const _createChart = ({ containerId, data, options = {}, packageType, chartTypeLoader, apiKey }) => {
			const container = document.getElementById(containerId);
			if (!container) return false;

			google.charts.load('current', { packages: [packageType], mapsApiKey: apiKey });
			google.charts.setOnLoadCallback(() => {
				if (!data) throw new Error('Set the data in table property');

				const dataTable = data(new google.visualization.DataTable());

				const ChartClass = chartTypeLoader();
				if (!ChartClass) throw new Error('Invalid chart type.');

				const customOptions = {
					hAxis: {
						format: 'MM d',
					},
					tooltip: {
						trigger: 'focus'
					},
					focusTarget: 'datum',
					crosshair: {
						trigger: 'both',
						orientation: 'vertical'
					},
				};
				
				const finalOptions = typeof ChartClass.convertOptions === 'function'
				? ChartClass.convertOptions({ ...customOptions, ...options })
				: { ...customOptions, ...options };

				const chart = new ChartClass(container);
				
				chart.draw(dataTable, finalOptions);
			});

			return true;
		};

		const material = (() => { 
			return {
				line: (params) => _createChart({ ...params, packageType: 'line', chartTypeLoader: () => google.charts.Line }),
				bar: (params) => _createChart({ ...params, packageType: 'bar', chartTypeLoader: () => google.charts.Bar })
			};
		})();

		const classic = (() => { 
			return {
				combo: (params) => _createChart({ ...params, packageType: 'corechart', chartTypeLoader: () => google.visualization.ComboChart }),
				bar: (params) => _createChart({ ...params, packageType: 'corechart', chartTypeLoader: () => google.visualization.BarChart }),
				calendar: (params) => _createChart({ ...params, packageType: 'calendar', chartTypeLoader: () => google.visualization.Calendar }),
				geo: (params) => {
					if (params.options?.displayMode === 'markers' && !params.apiKey) {
						throw new Error('Markers require geocoding, you\'ll need an ApiKey. See: https://developers.google.com/chart/interactive/docs/basic_load_libs#load-settings');
					}
					return _createChart({ ...params, packageType: 'corechart', chartTypeLoader: () => google.visualization.GeoChart });
				},
				pie: (params) => _createChart({ ...params, packageType: 'corechart', chartTypeLoader: () => google.visualization.PieChart }),
				line: (params) => _createChart({ ...params, packageType: 'corechart', chartTypeLoader: () => google.visualization.LineChart }),
				map: (params) => {
					if (!params.apiKey) {
						throw new Error('Maps require a mapsApiKey. See: https://developers.google.com/chart/interactive/docs/basic_load_libs#load-settings');
					}
					return _createChart({ ...params, packageType: 'map', chartTypeLoader: () => google.visualization.Map });
				},
				trendLine: (params) => _createChart({
					...params,
					packageType: 'corechart',
					chartTypeLoader: () => google.visualization.ScatterChart,
					options: { trendlines: { 0: {} }, ...params.options }
				})
			};
		})();

		return new Proxy({ material, classic }, {
			get(target, prop) {
				// Direct access (material/classic)
				if (prop in target) return target[prop];

				// Legacy chart type redirection
				const legacyMap = {
					line: 'classic',
					pie: 'classic',
					bar: 'material',
					combo: 'classic',
					calendar: 'classic',
					geo: 'classic',
					map: 'classic',
					trendLine: 'classic'
				};

				const style = legacyMap[prop];
				if (style && target[style] && typeof target[style][prop] === 'function') {
					console.warn(`[googleChart] Deprecated access: use googleChart.${style}.${prop} instead.`);
					return target[style][prop];
				}

				console.warn(`[googleChart] Unknown chart type: ${prop}`);
				return undefined;
			}
		});

	})();

	const mortgageCalculator = (() => {
		const _calculateMortgage = () => {
			const resultContainer = document.querySelector('.mortgage-calculator-form #result');
			if (!resultContainer) return;

			const { monthlyPayment, formattedMonthlyPayment } = _getAmortization();

			resultContainer.setAttribute('monthlyPayment', monthlyPayment);
			resultContainer.innerHTML = `&#8369;${formattedMonthlyPayment}`;
		};

		const _calculateMortgageOnChange = () => {
			document.addEventListener('change', (event) => {
				const targets = ['#mortgageDownpayment', '#mortgageInterest', '#mortgageYear'];
				if (targets.some(selector => event.target.matches(`.mortgage-calculator-form ${selector}`))) {
					_calculateMortgage();

					
				}
			});
		};

		const _createSelectElement = (id, options, selectedValue) => {
			const appendtext  = id === 'mortgageYear' ? ' years' : ' %';
			return createElements('select', { id, class: 'form-select' }, 
				options.map(option =>
					createElements('option', { value: option, ...(option === selectedValue ? { selected: true } : {}) }, [document.createTextNode(`${option}${appendtext}`)])
				)
			);
		};

		const _createDownPaymentSelection = () => {
			const container = document.querySelector('.mortgage-calculator-form #dpSelection');
			if (container) {
				const downPaymentOptions = [10, 20, 30, 40, 50, 60, 70, 80, 90];
				const select = _createSelectElement('mortgageDownpayment', downPaymentOptions, 20);
				container.insertAdjacentElement('afterend', select);
				container.remove();
			}
		};

		const _createInterestSelection = () => {
			const container = document.querySelector('.mortgage-calculator-form #interestSelection');
			if (container) {
				const interestOptions = Array.from({ length: 81 }, (_, i) => (i * 0.25).toFixed(2));
				const select = _createSelectElement('mortgageInterest', interestOptions, '3.75');
				container.insertAdjacentElement('afterend', select);
				container.remove();
			}
		};

		const _createYearsSelection = () => {
			const container = document.querySelector('.mortgage-calculator-form #yearSelection');
			if (container) {
				const yearsOptions = Array.from({ length: 30 }, (_, i) => i + 1);
				const select = _createSelectElement('mortgageYear', yearsOptions, 3);
				container.insertAdjacentElement('afterend', select);
				container.remove();
			}
		};

		const _pmt = ({ rate, nper, presentValue }) => {
			const presentValueInterestFactor = Math.pow(1 + rate, nper);
			const payment = rate / (presentValueInterestFactor - 1) * -(presentValue * presentValueInterestFactor);
			return payment;
		};

		const _computeSchedule = ({ loanAmount, interestRate, paymentsPerYear, years, monthlyPayment }) => {
			const schedule = [];
			let remaining = loanAmount;
			const numberOfPayments = paymentsPerYear * years;

			for (let i = 0; i <= numberOfPayments; i++) {
				const interest = remaining * (interestRate / 100 / paymentsPerYear);
				const principle = monthlyPayment - interest;
				schedule.push([i, Math.max(0, principle), Math.max(0, interest), Math.max(0, remaining)]);
				remaining -= principle;
			}

			return schedule;
		};

		const _getAmortization = () => {
			const getValue = selector => document.querySelector(selector)?.value;

			const sellingPrice = parseInt(getValue('#sellingPrice'), 10);
			const downPaymentPercent = parseInt(getValue('#mortgageDownpayment option:checked'), 10);
			const downPayment = sellingPrice * (downPaymentPercent / 100);
			const loanAmount = sellingPrice - downPayment;

			const interestRate = parseFloat(getValue('#mortgageInterest option:checked'));
			const years = parseInt(getValue('#mortgageYear option:checked'), 10);
			const paymentsPerYear = 12;

			const monthlyPayment = _pmt({
				rate: (interestRate / 100) / paymentsPerYear,
				nper: paymentsPerYear * (years + 1),
				presentValue: -loanAmount
			});

			return {
				monthlyPayment,
				formattedMonthlyPayment: parseFloat(monthlyPayment.toFixed(2)).toLocaleString(),
				schedule: _computeSchedule({
					loanAmount,
					interestRate,
					paymentsPerYear,
					years,
					monthlyPayment
				})
			};
		};

		return {
			_initBeforeLoad: _calculateMortgageOnChange,
			init: () => {
				_createDownPaymentSelection();
				_createInterestSelection();
				_createYearsSelection();
				_calculateMortgage();
			}
		};
	})();

	const validator = function() {
		let _constraints = {};
		let _errors = [];

		/**
		 * Validates the given data against the given rules.
		 * @param {Object} data The object to validate.
		 * @param {Object} [rules] The validation rules. If omitted, previously set _constraints are used.
		 * @returns {Boolean} true if validation passes, false if validation fails (_errors can be retrieved using getErrors()).
		 */
		const validate = async (data, rules = _constraints, isAsync = false) => {
			if (typeof rules !== 'object') throw new Error('rules must be an object.');
			if (typeof data !== 'object' || data instanceof FormData) throw new Error('data must be an object. Use eo.serializeFormData(data) instead.');
			_errors = [];

			for (const [field, ruleset] of Object.entries(rules)) {
				const domField = _dotToBracket(field);
				const value = _getValue(data, domField);
				
				for (const [rule, param] of Object.entries(ruleset)) {
					const validatorFn = _validators[rule];
					if (!validatorFn) continue;

					const ruleParam = typeof param === 'object' && param.required !== undefined ? param.required : param;
					const formatMessage = param?.format?.message;
					const input = document.getElementById(_lastDotSegment(field));
					if (input) input.classList.remove('is-invalid');

					const isValid = isAsync ? await validatorFn(value, ruleParam) : validatorFn(value, ruleParam);
					if (!isValid) {
						if (input) input.classList.add('is-invalid');
						const message = formatMessage || `${_formatField(field)} ${_errorMessages[rule](ruleParam)}`;

						_showFieldError(_lastDotSegment(field), message);
						_errors.push(_escapeHTML(message));
					}
				};
			};

			return _errors.length === 0;
		};

		/**
		 * Retrieves the value of a nested property in an object.
		 * @param {Object} data The object to retrieve the value from.
		 * @param {String} field The dot-separated path to the nested property.
		 * @returns {*} The value of the nested property, or undefined if the property does not exist.
		 */
		const _getValue = (data, field) =>
			field.split('.').reduce((obj, key) => obj?.[key], data);

		const _dotToBracket = (field) =>
  			field.replace(/\.(\w+)/g, '[$1]'); // names.firstname → names[firstname]

		/**
		 * Retrieves the last segment of a dot-separated field name.
		 * @param {string} field The dot-separated field name.
		 * @returns {string} The last segment of the field name.
		 */
		const _lastDotSegment = (field) =>
			field.split('.').pop();

		/**
		 * Formats a field name by replacing underscores with spaces and capitalizing the first letter of each word.
		 * @param {String} name The field name to format.
		 * @returns {String} The formatted field name.
		 */
		const _formatField = (name) => {
			const parts = name.split('.');
			const fieldName = parts.pop();
			return fieldName.replace(/_/g, ' ').replace(/\b\w/g, c => c.toUpperCase());
		};

		const _showFieldError = (fieldId, message) => {
			const el = document.getElementById(fieldId);
			if (!el) return;

			// Remove existing feedback
			const existing = el.parentNode.querySelector('.invalid-feedback');
			if (existing) existing.remove();

			// Create feedback element using eo.createElements
			const feedback = createElements('div', {
				class: 'invalid-feedback',
				role: 'alert',
				'aria-live': 'polite'
			}, [message]);

			// Insert after input
			el.parentNode.insertBefore(feedback, el.nextSibling);
		};

		const _escapeHTML = (str) =>
			String(str)
				.replace(/&/g, '&amp;')
				.replace(/</g, '&lt;')
				.replace(/>/g, '&gt;')
				.replace(/"/g, '&quot;')
				.replace(/'/g, '&#039;');

		const _errorMessages = {
			required: () => 'is required.',
			length: ({ min, max }) => `must be ${min ? `at least ${min} ` : ''} ${max ? `and at most ${max} ` : ''} characters.`,
			number: ({ min, max }) => `must be a number${min ? ` greater than ${min}` : ''}${max ? ` and less than ${max}` : ''}.`,
			url: () => 'is not a valid URL.',
			email: () => 'is not a valid email address.',
			date: () => 'is not a valid date.',
			datetime: () => 'is not a valid datetime.',
			equality: (param) => `must be equal to ${param}.`,
			type: (param) => `must be of type ${param}.`
		};

		const _validators = {
			required: (value, param) => param && (value !== null && value !== undefined && value !== ''),
			length: (value, { min, max = 120 }) => typeof value === 'string' && value.length >= min && value.length <= max,
			number: (value, { min, max = 9999 }) => {
				if (isNaN(value)) return false;
				const num = parseFloat(value);
				return (min === undefined || num > min) && (max === undefined || num < max);
			},
			url: (value, param) => {
				if (param.format?.pattern) return param.format.pattern.test(value);
				return typeof value === 'string' && /^https?:\/\/[^\s/$.?#].[^\s]*$/.test(value)
			},
			email: (value, param) => {
				if (param.format?.pattern) return param.format.pattern.test(value);
				return typeof value === 'string' && /^[^\s@]+@[^\s@]+\.[^\s@]+$/.test(value);
			},
			date: (value, param) => {
				if (param.format?.pattern) return param.format.pattern.test(value);
				return !isNaN(Date.parse(value))
			},
			datetime: (value, param) => {
				if (param.format?.pattern) return param.format.pattern.test(value);
				return !isNaN(new Date(value).getTime())
			},
			equality: (value, param) => value === param,
			type: (value, param) => typeof value === param
		};

		return {
			validate,
			getErrors: () => _errors,
			setConstraints: (rules) => (_constraints = rules),
			resetConstraints: () => (_constraints = {}),
			registerRule: (name, fn) => {
				if (typeof name !== 'string' || typeof fn !== 'function') {
					throw new Error('Invalid rule registration: name must be a string and fn must be a function.');
				}
				_validators[name] = fn;
			},
			unregisterRule: (name) => {
				if (_validators[name]) delete _validators[name];
			}
		};

	}();

	/**
	 * Converts a nested object into a flat object with dot notation keys.
	 *
	 * @param {Object} obj - The nested object to be converted.
	 * @param {string} [prefix=''] - An optional prefix for the keys in the resulting flat object.
	 * @returns {Object} A new flat object with dot notation keys.
	 */
	const objectToDotNotation = (obj, prefix = '') =>
		Object.keys(obj).reduce((res, key) => {
			const prop = prefix ? `${prefix}.${key}` : key;
			if (typeof obj[key] === 'object' && obj[key] !== null) {
				Object.assign(res, objectToDotNotation(obj[key], prop));
			} else {
				res[prop] = obj[key];
			}
			return res;
		}, {});

	/**
	 * Converts a flat object with dot notation keys into a nested object.
	 *
	 * @param {Object} obj - The flat object to be converted.
	 * @returns {Object} A new nested object.
	 */
	const dotNotationToObject = (obj) => {
		let result = {};
		Object.keys(obj).forEach(key => {
			key.split('.').reduce((res, part, index, arr) =>
				res[part] || (res[part] = arr.length - 1 === index ? obj[key] : {}), result);
		});
		return result;
	};

	const history = function () {
		let history = [];

		function pushState(state) {
			history.push(state);
			localStorage.setItem('history', JSON.stringify(history));
		}

		function replaceState(state) {
			history[history.length - 1] = state;
			localStorage.setItem('history', JSON.stringify(history));
		}

		function goBack() {
			if (history.length > 1) { // Prevent going back from the initial state
				history.pop(); // Remove current state
				const previousState = history[history.length - 1]; // Get the previous state
				localStorage.setItem('history', JSON.stringify(history));
				retraceState(previousState);
				changeHash(previousState.hash);
			}
		}

		function loadHistory() {
			const storedHistory = localStorage.getItem('history');
			if (storedHistory) {
				history = JSON.parse(storedHistory);
			}
		}

		function retraceState(state) {
			if (!state) return;

			// Restore scroll position (example)
			if (state.scrollPosition) {
				window.scrollTo(state.scrollPosition.x, state.scrollPosition.y);
				console.log(state.scrollPosition);
			}

			// Restore element visibility (example)
			if (state.elementVisibility) {
				for (const selector in state.elementVisibility) {
					const elements = document.querySelectorAll(selector);
					elements.forEach(el => {
						el.style.display = state.elementVisibility[selector] || ''; // Handle undefined
					});
				}
			}

			// ... restore other aspects of your application state ...
			if (state.elementContent) {
				for (const selector in state.elementContent) {
					const elements = document.querySelectorAll(selector);
					elements.forEach(el => {
						el.textContent = state.elementContent[selector];
					});
				}
			}

			if (state.elementClasses) {
				for (const selector in state.elementClasses) {
					const elements = document.querySelectorAll(selector);
					elements.forEach(el => {
						el.className = state.elementClasses[selector];
					});
				}
			}
		}

		function changeHash(hash) {
			if (hash) {
				window.location.hash = hash;
			}
		}

		window.addEventListener('popstate', () => {
			goBack();
		});

		return {
			pushState: pushState,
			replaceState: replaceState,
			goBack: goBack,
			load: loadHistory
		};
	}();

	const listener = (() => {
		let socket;

		const create = (url, onMessage, onError) => {
			socket = new WebSocket(url);
			socket.onmessage = (e) => onMessage(JSON.parse(e.data));
			socket.onerror = onError || ((err) => console.error('Listener error:', err));
		};

		const send = (data) => socket?.send(JSON.stringify(data));
		const close = () => socket?.close();

		return { create, send, close };
	})();


	return {
		initBeforeLoad: function() {
			mortgageCalculator._initBeforeLoad();
			modal._initBeforeLoad();
		},

		initAfterLoad: () => {
			let resizeTO;

			window.addEventListener('resize', () => {
				clearTimeout(resizeTO);
				resizeTO = setTimeout(() => {
					window.dispatchEvent(new Event('resizeEnd'));
				}, 500);
			});
		},
		getVersion: () => version,

		userClient,
		CSRFToken,
		moveHtmlElement,
		createElements,
		epochToTimeString,
		trim,
		formatFileSize,
		uuidv4,
		getRandomChar,
		getRandomNum,
		formatCurrency,
		serializeFormData,
		getYoutubeVideoData,
		post,
		get,
		redirect,
		objectToDotNotation,
		dotNotationToObject,
		diffDays,
		removeFalseArray,
		removeDuplicatesArray,
		getCookie,
		setCookie,
		readableDate,
		validator,
		video,
		modal,
		alert,
		button,
		tinyMCE,
		googleChart,
		tomSelect,
		history,
		compressImage,
		toast,
		listener,

		submitForm,
		uploader,
		mortgageCalculator
	};
});

document.addEventListener('DOMContentLoaded', function() {
	window.eo.initBeforeLoad();
});

window.addEventListener('load', function() {
	window.eo.initAfterLoad();
});<|MERGE_RESOLUTION|>--- conflicted
+++ resolved
@@ -1,9 +1,5 @@
 /*!
-<<<<<<< HEAD
  * eo-webkit.js 2.0.0
-=======
- * eo-webkit.js 1.2.1
->>>>>>> 6a7e31c7
  * Copyright (c) 2025 Eman Olivas
  * eo-webkit.js may be freely distributed under the MIT license.
 */
@@ -30,19 +26,13 @@
 	const version = 'v2.0.0';
 
 	const CSRFToken = (() => {
-<<<<<<< HEAD
 		const token = document.querySelector('meta[name="csrf_token"]')?.content;
 		
 		if (!token) {
 			console.error('CSRF Token not found in meta tags! <meta name="csrf_token" content="{{ csrf_token() }}">');
-=======
-		const token = document.querySelector('meta[name="csrf-token"]')?.content;
-		
-		if (!token) {
-			console.error('CSRF Token not found in meta tags! <meta name="csrf-token" content="{{ csrf_token() }}">');
->>>>>>> 6a7e31c7
 			return false;
 		}
+
 
 		return token;
 	})();
@@ -582,7 +572,6 @@
 			if (params) url += (url.includes('?') ? '&' : '?') + params;
 		}
 
-<<<<<<< HEAD
 		const defaultHeaders = {
 			'Accept': dataType === 'json' ? 'application/json' :
 				dataType === 'blob' ? 'image/png' : 'text/html',
@@ -611,13 +600,6 @@
 			} else {
 				result = await response.text();
 			}
-=======
-		try {
-			const response = await fetch(url);
-			const contentType = response.headers.get('Content-Type') || '';
-			const isJson = dataType === 'json' || contentType.includes('application/json');
-			const result = isJson ? await response.json() : await response.text();
->>>>>>> 6a7e31c7
 			
 			if (!response.ok) {
 				success?.(result, response);
@@ -629,6 +611,7 @@
 			
 		} catch (error) {
 			console.error('Fetch Error:', error);
+			return { success: false, status: 0, data: null, error };
 			return { success: false, status: 0, data: null, error };
 		}
 	};
@@ -732,7 +715,9 @@
 		 * @private
 		 */
 		const _handleVideoAdd = (onBeforeSend, onSuccess) => {
+		const _handleVideoAdd = (onBeforeSend, onSuccess) => {
 			document.addEventListener('click', (event) => {
+
 
 				const btn = event.target.closest('.btn-add-video');
 				if (!btn) return;
@@ -743,6 +728,11 @@
 				const btnSpinner = btn.querySelector('.spinner-border');
 				const btnText = btn.querySelector('.btn-text');
 				const videoUrl = input.value.trim();
+				
+				btnSpinner.classList.remove('d-none');
+				btnText.classList.add('d-none');
+				input.disabled = true;
+
 				
 				btnSpinner.classList.remove('d-none');
 				btnText.classList.add('d-none');
@@ -804,6 +794,58 @@
 						])
 					]);
 
+				const _handleBeforeSend = async () => {
+					if (typeof onBeforeSend === "function") {
+						const result = await onBeforeSend(videoData);
+						if (result instanceof Promise) {
+							return result.then((resolvedResult) => {
+								if (resolvedResult === false) {
+									_resetForm(input, btnSpinner, btnText);
+									return false;
+								}
+								return true;
+							});
+						} else {
+							// Handle synchronous return
+							if (result === false) {
+								_resetForm(input, btnSpinner, btnText);
+								return false;
+							}
+						}
+					}
+					return true;
+				};
+
+				_handleBeforeSend().then((shouldProceed) => {
+					if (!shouldProceed) return;
+					
+					if (!videoData || !videoData.id) return _invalidResponse(input, btnSpinner, btnText, videoData?.message || 'Invalid YouTube URL!');
+					if (document.querySelector(`.${CSS.escape(videoData.id)}`)) return _invalidResponse(input, btnSpinner, btnText, 'Video already added!');
+					
+					const videoContainer = createElements('div', { class: videoData.id, 'data-id': videoData.id }, [
+						createHiddenInput(`videos[${videoData.id}][id]`, videoData.id),
+						createHiddenInput(`videos[${videoData.id}][url]`, videoData.url),
+						createHiddenInput(`videos[${videoData.id}][embed]`, videoData.embed),
+						...Object.entries(videoData.thumbnail || {}).map(([key, value]) => createHiddenInput(`videos[${videoData.id}][thumbnail][${key}]`, value)),
+						createHiddenInput(`videos[${videoData.id}][created_at]`, Date.now().toString()),
+						createElements('div', {
+							class: 'position-relative p-2 cursor-pointer text-white',
+							style: `width: 15rem; height: 9.5rem; background-size: cover; background-position: center; background-image: url(${videoData.thumbnail?.sd || ''});`
+						}, [
+							createElements('div', { class: 'position-absolute top-0 end-0 btn-delete-container p-2' }, [
+								createElements('span', { class: 'btn btn-danger btn-sm btn-remove-video', 'data-id': videoData.id }, [ document.createTextNode('X') ])
+							]),
+							createElements('div', {
+								class: 'btn-playback position-absolute top-50 start-50 translate-middle text-center',
+								'data-id': videoData.id,
+								'data-url': videoData.url,
+								'data-embed': videoData.embed,
+							}, [
+								createElements('i', { class: 'ti ti-brand-youtube fs-48' })
+							])
+						])
+					]);
+
 					document.querySelector('.video-list-container')?.prepend(videoContainer);
 					input.value = '';
 					input.classList.remove('is-invalid');
@@ -811,6 +853,13 @@
 					_resetForm(input, btnSpinner, btnText);
 				});
 
+					document.querySelector('.video-list-container')?.prepend(videoContainer);
+					input.value = '';
+					input.classList.remove('is-invalid');
+					onSuccess?.(videoData);
+					_resetForm(input, btnSpinner, btnText);
+				});
+
 			});
 		};
 
@@ -821,6 +870,7 @@
 		 * @private
 		 * @function
 		 */
+		const _handleVideoPlayback = (onPlayBack) => {
 		const _handleVideoPlayback = (onPlayBack) => {
 			document.addEventListener('click', (event) => {
 				const btn = event.target.closest('.btn-playback');
@@ -855,6 +905,11 @@
 					url: btn.dataset.url,
 					embed: btn.dataset.embed
 				});
+				onPlayBack?.({
+					id: btn.dataset.id,
+					url: btn.dataset.url,
+					embed: btn.dataset.embed
+				});
 			});
 		};
 
@@ -868,9 +923,11 @@
 		 * @private
 		 */
 		const _handleVideoDeletion = (onRemove) => {
+		const _handleVideoDeletion = (onRemove) => {
 			document.addEventListener('click', (event) => {
 				const btn = event.target.closest('.btn-remove-video');
 				if (btn) document.querySelector(`.${CSS.escape(btn.dataset.id)}`)?.remove();
+				if (btn) onRemove?.(btn.dataset.id);
 				if (btn) onRemove?.(btn.dataset.id);
 			});
 		};
@@ -908,13 +965,18 @@
 
 		return {
 			
+			
 			/**
 			 * Initializes the video module by creating the form elements for inputting
 			 * YouTube URLs and adding them to the page.
 			 * @function
 			 */
 			init: ({ onBeforeSend, onSuccess, onRemove, onPlayback } = {}) => {
+			init: ({ onBeforeSend, onSuccess, onRemove, onPlayback } = {}) => {
 				_createVideoForm();
+				_handleVideoAdd(onBeforeSend, onSuccess);
+				_handleVideoPlayback(onPlayback);
+				_handleVideoDeletion(onRemove);
 				_handleVideoAdd(onBeforeSend, onSuccess);
 				_handleVideoPlayback(onPlayback);
 				_handleVideoDeletion(onRemove);
@@ -1060,6 +1122,7 @@
 		});
 
 		const formData = new FormData(form);
+		CSRFToken ? formData.append('csrf_token', CSRFToken) : null;
 		CSRFToken ? formData.append('csrf_token', CSRFToken) : null;
 
 		onBeforeSend?.(formData);
@@ -1540,11 +1603,7 @@
 				const fileContainer = document.querySelector(multiple ? `.${CSS.escape(file.id)}` : '.photo-preview');
 				const formData = new FormData();
 				formData.append(multiple ? `${inputName}[]` : inputName, file);
-<<<<<<< HEAD
 				if (CSRFToken) formData.append('csrf_token', CSRFToken);
-=======
-				CSRFToken ? formData.append('csrf_token', CSRFToken) : null;
->>>>>>> 6a7e31c7
 
 				post(url, formData, {
 					contentType: null,
@@ -1914,8 +1973,10 @@
 
 		const _createSelectElement = (id, options, selectedValue) => {
 			const appendtext  = id === 'mortgageYear' ? ' years' : ' %';
+			const appendtext  = id === 'mortgageYear' ? ' years' : ' %';
 			return createElements('select', { id, class: 'form-select' }, 
 				options.map(option =>
+					createElements('option', { value: option, ...(option === selectedValue ? { selected: true } : {}) }, [document.createTextNode(`${option}${appendtext}`)])
 					createElements('option', { value: option, ...(option === selectedValue ? { selected: true } : {}) }, [document.createTextNode(`${option}${appendtext}`)])
 				)
 			);
@@ -2327,6 +2388,7 @@
 		getVersion: () => version,
 
 		userClient,
+		CSRFToken,
 		CSRFToken,
 		moveHtmlElement,
 		createElements,
